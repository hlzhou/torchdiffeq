import sys
import subprocess
import signal
import argparse
import random
import numpy as np
import matplotlib
import torch
import torch.nn as nn
import torch.optim as optim
from modules import RunningAverageMeter, ODEJumpFunc
from utils import forward_pass, visualize, create_outpath


signal.signal(signal.SIGINT, lambda sig, frame: sys.exit(0))

parser = argparse.ArgumentParser('stack_overflow')
parser.add_argument('--niters', type=int, default=100)
parser.add_argument('--jump_type', type=str, default='none')
parser.add_argument('--paramr', type=str, default='params.pth')
parser.add_argument('--paramw', type=str, default='params.pth')
parser.add_argument('--batch_size', type=int, default=1)
parser.add_argument('--nsave', type=int, default=10)
parser.add_argument('--fold', type=int, default=0)
parser.set_defaults(restart=False, evnt_align=False, seed0=False, debug=False)
parser.add_argument('--restart', dest='restart', action='store_true')
parser.add_argument('--evnt_align', dest='evnt_align', action='store_true')
parser.add_argument('--seed0', dest='seed0', action='store_true')
parser.add_argument('--debug', dest='debug', action='store_true')
args = parser.parse_args()

outpath = create_outpath('stack_overflow')
commit = subprocess.check_output("git log --pretty=format:\'%h\' -n 1", shell=True).decode()
if not args.debug:
    matplotlib.use('agg')
    sys.stdout = open(outpath + '/' + commit + '.log', 'w')
    sys.stderr = open(outpath + '/' + commit + '.err', 'w')


def read_stackoverflow(scale=1.0, h_dt=0.0, t_dt=0.0):
    time_seqs = []
    with open('./data/stack_overflow/time.txt') as ftime:
        seqs = ftime.readlines()
        for seq in seqs:
            time_seqs.append([float(t) for t in seq.split()])

    tmin = min([min(seq) for seq in time_seqs])
    tmax = max([max(seq) for seq in time_seqs])

    mark_seqs = []
    with open('./data/stack_overflow/event.txt') as fmark:
        seqs = fmark.readlines()
        for seq in seqs:
            mark_seqs.append([int(k) for k in seq.split()])

    m2mid = {m: mid for mid, m in enumerate(np.unique(sum(mark_seqs, [])))}

    evnt_seqs = [[((h_dt+time-tmin)*scale, m2mid[mark]) for time, mark in zip(time_seq, mark_seq)] for time_seq, mark_seq in zip(time_seqs, mark_seqs)]
    random.shuffle(evnt_seqs)

    return evnt_seqs, (0.0, ((tmax+t_dt)-(tmin-h_dt))*scale)


if __name__ == '__main__':
    # write all parameters to output file
    print(args, flush=True)

    # fix seeding for randomness
    if args.seed0:
        random.seed(0)
        np.random.seed(0)
        torch.manual_seed(0)

    dim_c, dim_h, dim_N, dt = 10, 10, 22, 1.0/30.0
    TS, tspan = read_stackoverflow(1.0/30.0/24.0/3600.0, 1.0, 1.0)
    nseqs = len(TS)

    TSTR = TS[:int(nseqs*0.2*args.fold)] + TS[int(nseqs*0.2*(args.fold+1)):]
    TSVA = TS[int(nseqs*0.2*args.fold):int(nseqs*0.2*args.fold)+args.batch_size]
    TSTE = TS[int(nseqs*0.2*args.fold)+args.batch_size:int(nseqs*0.2*(args.fold+1))]

    # initialize / load model
    func = ODEJumpFunc(dim_c, dim_h, dim_N, dim_N, dim_hidden=32, num_hidden=2, ortho=True, jump_type=args.jump_type, evnt_align=args.evnt_align, activation=nn.CELU())
    c0 = torch.randn(dim_c, requires_grad=True)
    h0 = torch.zeros(dim_h)
    it0 = 0
    optimizer = optim.Adam([{'params': func.parameters()},
                            {'params': c0, 'lr': 1.0e-2},
                            ], lr=1e-3, weight_decay=1e-5)

    if args.restart:
        checkpoint = torch.load(args.paramr)
        func.load_state_dict(checkpoint['func_state_dict'])
        c0 = checkpoint['c0']
        h0 = checkpoint['h0']
        it0 = checkpoint['it0']
        optimizer.load_state_dict(checkpoint['optimizer_state_dict'])

    loss_meter = RunningAverageMeter()

    # if read from history, then fit to maximize likelihood
    it = it0
    if func.jump_type == "read":
        while it < args.niters:
            # clear out gradients for variables
            optimizer.zero_grad()

            # sample a mini-batch, create a grid based on that
            batch_id = np.random.choice(len(TSTR), args.batch_size, replace=False)
            batch = [TSTR[seqid] for seqid in batch_id]

            # forward pass
            tsave, trace, lmbda, gtid, tsne, loss, mete = forward_pass(func, torch.cat((c0, h0), dim=-1), tspan, dt, batch, args.evnt_align)
            loss_meter.update(loss.item() / len(batch))

            # backward prop
            func.backtrace.clear()
            loss.backward()
            print("iter: {}, current loss: {:10.4f}, running ave loss: {:10.4f}, type error: {}".format(it, loss.item()/len(batch), loss_meter.avg, mete), flush=True)

            # step
            optimizer.step()

            it = it+1

            # validate and visualize
            if it % args.nsave == 0:
                for si in range(0, len(TSVA), args.batch_size):
                    # use the full validation set for forward pass
                    tsave, trace, lmbda, gtid, tsne, loss, mete = forward_pass(func, torch.cat((c0, h0), dim=-1), tspan, dt, TSVA[si:si+args.batch_size], args.evnt_align)

                    # backward prop
                    func.backtrace.clear()
                    loss.backward()
                    print("iter: {:5d}, validation loss: {:10.4f}, num_evnts: {:8d}, type error: {}".format(it, loss.item()/len(TSVA[si:si+args.batch_size]), len(tsne), mete), flush=True)

                    # visualize
                    tsave_ = torch.tensor([record[0] for record in reversed(func.backtrace)])
                    trace_ = torch.stack(tuple(record[1] for record in reversed(func.backtrace)))
                    visualize(outpath, tsave, trace, lmbda, tsave_, trace_, None, None, tsne, range(si, si+args.batch_size), it)

                # save
                torch.save({'func_state_dict': func.state_dict(), 'c0': c0, 'h0': h0, 'it0': it, 'optimizer_state_dict': optimizer.state_dict()}, outpath + '/' + args.paramw)


    # computing testing error
    for si in range(0, len(TSTE), args.batch_size):
        tsave, trace, lmbda, gtid, tsne, loss, mete = forward_pass(func, torch.cat((c0, h0), dim=-1), tspan, dt, TSTE[si:si+args.batch_size], args.evnt_align)
<<<<<<< HEAD
        print("iter: {:5d}, testing loss: {:10.4f}, num_evnts: {:8d}, type error: {}".format(it, loss.item()/len(TSTE[si:si+args.batch_size]), len(tsne), mete), flush=True)
        visualize(outpath, tsave, trace, lmbda, None, None, None, None, tsne, range(si, si+args.batch_size), it, "testing")
=======
        visualize(outpath, tsave, trace, lmbda, None, None, None, None, tsne, range(si, si+args.batch_size), it, appendix="testing")
        print("iter: {:5d}, testing loss: {:10.4f}, num_evnts: {:8d}, type error: {}".format(it, loss.item()/len(TSTE[si:si+args.batch_size]), len(tsne), mete), flush=True)
>>>>>>> 76436b00
<|MERGE_RESOLUTION|>--- conflicted
+++ resolved
@@ -146,10 +146,5 @@
     # computing testing error
     for si in range(0, len(TSTE), args.batch_size):
         tsave, trace, lmbda, gtid, tsne, loss, mete = forward_pass(func, torch.cat((c0, h0), dim=-1), tspan, dt, TSTE[si:si+args.batch_size], args.evnt_align)
-<<<<<<< HEAD
-        print("iter: {:5d}, testing loss: {:10.4f}, num_evnts: {:8d}, type error: {}".format(it, loss.item()/len(TSTE[si:si+args.batch_size]), len(tsne), mete), flush=True)
-        visualize(outpath, tsave, trace, lmbda, None, None, None, None, tsne, range(si, si+args.batch_size), it, "testing")
-=======
         visualize(outpath, tsave, trace, lmbda, None, None, None, None, tsne, range(si, si+args.batch_size), it, appendix="testing")
-        print("iter: {:5d}, testing loss: {:10.4f}, num_evnts: {:8d}, type error: {}".format(it, loss.item()/len(TSTE[si:si+args.batch_size]), len(tsne), mete), flush=True)
->>>>>>> 76436b00
+        print("iter: {:5d}, testing loss: {:10.4f}, num_evnts: {:8d}, type error: {}".format(it, loss.item()/len(TSTE[si:si+args.batch_size]), len(tsne), mete), flush=True)